#!/bin/bash
# Copyright 2012 Google, Inc. All rights reserved.

# This script provides a simple way to run benchmarks against previous code and
# keep a log of how benchmarks change over time.  When used with the --benchmark
# flag, it runs benchmarks from the current code and from the last commit run
# with --benchmark, then stores the results in the git commit description.  We
# rerun the old benchmarks along with the new ones, since there's no guarantee
# that git commits will happen on the same machine, so machine differences could
# cause wildly inaccurate results.
#
# If you're making changes to 'gopacket' which could cause performance changes,
# you may be requested to use this commit script to make sure your changes don't
# have large detrimental effects (or to show off how awesome your performance
# improvements are).
#
# If not run with the --benchmark flag, this script is still very useful... it
# makes sure all the correct go formatting, building, and testing work as
# expected.

function Usage {
  cat <<EOF
USAGE:  $0 [--benchmark] [--root] [--gen] <git commit flags...>

--benchmark:  Run benchmark comparisons against last benchmark'd commit
--root:  Run tests that require root priviledges
--gen:  Generate code for MACs/ports by pulling down external data

Note, some 'git commit' flags are necessary, if all else fails, pass in -a
EOF
  exit 1
}

BENCH=""
GEN=""
ROOT=""
while [ ! -z "$1" ]; do
  case "$1" in
    "--benchmark")
      BENCH="yes"
      shift
      ;;
    "--gen")
      GEN="yes"
      shift
      ;;
    "--root")
      ROOT="yes"
      shift
      ;;
    "--help")
      Usage
      ;;
    "-h")
      Usage
      ;;
    "help")
      Usage
      ;;
    *)
      break
      ;;
  esac
done

function Root {
  if [ ! -z "$ROOT" ]; then
    local exec="$1"
    # Some folks (like me) keep source code in places inaccessible by root (like
    # NFS), so to make sure things run smoothly we copy them to a /tmp location.
    local tmpfile="$(mktemp --tmpdir gopacket_XXXXXXXX)"
    echo "Running root test executable $exec as $tmpfile"
    cp "$exec" "$tmpfile"
    chmod a+x "$tmpfile"
    shift
    sudo "$tmpfile" "$@"
  fi
}

if [ "$#" -eq "0" ]; then
  Usage
fi

cd $(dirname $0)

# Check for copyright notices.
for filename in $(find ./ -type f -name '*.go'); do
  if ! head -n 1 "$filename" | grep -q Copyright; then
    echo "File '$filename' may not have copyright notice"
    exit 1
  fi
done

set -e
set -x

if [ ! -z "$ROOT" ]; then
  echo "Running SUDO to get root priviledges for root tests"
  sudo echo "have root"
fi

if [ ! -z "$GEN" ]; then
  pushd macs
  go run gen.go | gofmt > valid_mac_prefixes.go
  popd
  pushd layers
  go run gen.go | gofmt > iana_ports.go
  popd
fi

# Make sure everything is formatted, compiles, and tests pass.
go fmt ./...
go test -i ./... 2>/dev/null >/dev/null || true
go test
go build -race
if [ -f /usr/include/pcap.h ]; then
  pushd pcap
  go test ./...
  go build -race ./...
  go build -race pcap_tester.go
  Root pcap_tester --mode=basic
  Root pcap_tester --mode=filtered
  Root pcap_tester --mode=timestamp || echo "You might not support timestamp sources"
  popd
  pushd examples/pcapdump
  go build -race
  popd
  pushd examples/arpscan
  go build -race
  popd
  pushd examples/synscan
  go build -race
  popd
  pushd examples/httpassembly
  go build -race
  popd
  pushd examples/statsassembly
  go build -race
  popd
fi
pushd macs
go test ./...
gofmt -w gen.go
go build -race gen.go
popd
pushd tcpassembly
go test ./...
popd
pushd layers
gofmt -w gen.go
go build -race gen.go
go test ./...
popd
pushd pcapgo
go test ./...
go build -race ./...
popd
if [ -f /usr/include/linux/if_packet.h ]; then
  if grep -q TPACKET_V3 /usr/include/linux/if_packet.h; then
    pushd afpacket
    go build -race ./...
    go test ./...
    popd
  fi
fi
<<<<<<< HEAD
=======
if [ -f /usr/include/pcap.h ]; then
  pushd pcap
  go test ./...
  go build ./...
  popd
  pushd examples/pcapdump
  go build
  popd
  pushd examples/arpscan
  go build
  popd
  if [ "$(uname)" == "Linux" ]; then
    pushd examples/synscan
    go build
    popd
  fi
  pushd examples/httpassembly
  go build
  popd
fi
>>>>>>> 5e2655d5
if [ -f /usr/include/pfring.h ]; then
  pushd pfring
  go test ./...
  go build -race ./...
  popd
  pushd examples/pfdump
  go build -race
  popd
fi

# Run our initial commit
git commit "$@"

if [ -z "$BENCH" ]; then
  set +x
  echo "We're not benchmarking and we've committed... we're done!"
  exit
fi

### If we get here, we want to run benchmarks from current commit, and compare
### then to benchmarks from the last --benchmark commit.

# Get our current branch.
BRANCH="$(git branch | grep '^*' | awk '{print $2}')"

# File we're going to build our commit description in.
COMMIT_FILE="$(mktemp /tmp/tmp.XXXXXXXX)"

# Add the word "BENCH" to the start of the git commit.
echo -n "BENCH " > $COMMIT_FILE

# Get the current description... there must be an easier way.
git log -n 1 | grep '^ ' | sed 's/^    //' >> $COMMIT_FILE

# Get the commit sha for the last benchmark commit
PREV=$(git log -n 1 --grep='BENCHMARK_MARKER_DO_NOT_CHANGE' | head -n 1 | awk '{print $2}')

## Run current benchmarks

cat >> $COMMIT_FILE <<EOF


----------------------------------------------------------
BENCHMARK_MARKER_DO_NOT_CHANGE
----------------------------------------------------------

Go version $(go version)


TEST BENCHMARKS
EOF
# go seems to have trouble with 'go test --bench=. ./...'
go test --test.bench=.* 2>&1 | tee -a $COMMIT_FILE
pushd layers
go test --test.bench=.* 2>&1 | tee -a $COMMIT_FILE
popd
cat >> $COMMIT_FILE <<EOF


PCAP BENCHMARK
EOF
go run pcap/gopacket_benchmark/*.go 2>&1 | tee -a $COMMIT_FILE



## Reset to last benchmark commit, run benchmarks

git checkout $PREV

cat >> $COMMIT_FILE <<EOF
----------------------------------------------------------
BENCHMARKING AGAINST COMMIT $PREV
----------------------------------------------------------


OLD TEST BENCHMARKS
EOF
# go seems to have trouble with 'go test --bench=. ./...'
go test --test.bench=.* 2>&1 | tee -a $COMMIT_FILE
pushd layers
go test --test.bench=.* 2>&1 | tee -a $COMMIT_FILE
popd
cat >> $COMMIT_FILE <<EOF


OLD PCAP BENCHMARK
EOF
go run pcap/gopacket_benchmark/*.go 2>&1 | tee -a $COMMIT_FILE



## Reset back to the most recent commit, edit the commit message by appending
## benchmark results.
git checkout $BRANCH
git commit --amend -F $COMMIT_FILE<|MERGE_RESOLUTION|>--- conflicted
+++ resolved
@@ -128,9 +128,11 @@
   pushd examples/arpscan
   go build -race
   popd
-  pushd examples/synscan
-  go build -race
-  popd
+  if [ "$(uname)" == "Linux" ]; then
+    pushd examples/synscan
+    go build
+    popd
+  fi
   pushd examples/httpassembly
   go build -race
   popd
@@ -163,29 +165,6 @@
     popd
   fi
 fi
-<<<<<<< HEAD
-=======
-if [ -f /usr/include/pcap.h ]; then
-  pushd pcap
-  go test ./...
-  go build ./...
-  popd
-  pushd examples/pcapdump
-  go build
-  popd
-  pushd examples/arpscan
-  go build
-  popd
-  if [ "$(uname)" == "Linux" ]; then
-    pushd examples/synscan
-    go build
-    popd
-  fi
-  pushd examples/httpassembly
-  go build
-  popd
-fi
->>>>>>> 5e2655d5
 if [ -f /usr/include/pfring.h ]; then
   pushd pfring
   go test ./...
