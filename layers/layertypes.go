--- conflicted
+++ resolved
@@ -64,11 +64,8 @@
 	LayerTypeLinkLayerDiscoveryInfo = gopacket.RegisterLayerType(60, gopacket.LayerTypeMetadata{"LinkLayerDiscoveryInfo", nil})
 	LayerTypeNortelDiscovery        = gopacket.RegisterLayerType(61, gopacket.LayerTypeMetadata{"NortelDiscovery", gopacket.DecodeFunc(decodeNortelDiscovery)})
 	LayerTypeIGMP                   = gopacket.RegisterLayerType(62, gopacket.LayerTypeMetadata{"IGMP", gopacket.DecodeFunc(decodeIGMP)})
-<<<<<<< HEAD
-	LayerTypeIEEE80211              = gopacket.RegisterLayerType(63, gopacket.LayerTypeMetadata{"IEEE80211", gopacket.DecodeFunc(decodeIEEE80211)})
-=======
 	LayerTypePFLog                  = gopacket.RegisterLayerType(63, gopacket.LayerTypeMetadata{"PFLog", gopacket.DecodeFunc(decodePFLog)})
->>>>>>> fffe2456
+	LayerTypeIEEE80211              = gopacket.RegisterLayerType(64, gopacket.LayerTypeMetadata{"IEEE80211", gopacket.DecodeFunc(decodeIEEE80211)})
 )
 
 var (
